--- conflicted
+++ resolved
@@ -74,38 +74,6 @@
         });
     };
 
-<<<<<<< HEAD
-	/**
-	 * Creates a property with default configuration (writable, enumerable, configurable).
-	 *
-	 * @param {object} obj The object to create the property on.
-	 * @param {string} name The name of the property
-	 * @param {Function} getFunc The getter of the property
-	 * @param {Function} setFunc The setter of the property
-     */
-    GeneralUtils.definePropertyWithDefaultConfig = function (obj, name, getFunc, setFunc) {
-		Object.defineProperty(obj, name, {
-			enumerable: true,
-			configurable: true,
-			get: getFunc,
-			set: setFunc
-		});
-	}
-
-	/**
-	 * Creates a property with default configuration (writable, enumerable, configurable) and default getter/setter.
-	 *
-	 * @param {object} obj The object to create the property on.
-	 * @param {string} name The name of the property
-	 */
-	GeneralUtils.defineStandardProperty = function (obj, name) {
-
-		var getFunc = function () { return this["_" + name]; }
-		var setFunc = function (v) { this["_" + name] = v; }
-
-		GeneralUtils.definePropertyWithDefaultConfig(obj, name, getFunc, setFunc);
-	}
-=======
     GeneralUtils.clone = function (obj) {
         var copy;
         if (null == obj || "object" != typeof obj) {
@@ -138,7 +106,37 @@
 
         throw new Error("Unable to copy obj! Its type isn't supported.");
     };
->>>>>>> ad0e9762
+
+	/**
+	 * Creates a property with default configuration (writable, enumerable, configurable).
+	 *
+	 * @param {object} obj The object to create the property on.
+	 * @param {string} name The name of the property
+	 * @param {Function} getFunc The getter of the property
+	 * @param {Function} setFunc The setter of the property
+     */
+    GeneralUtils.definePropertyWithDefaultConfig = function (obj, name, getFunc, setFunc) {
+		Object.defineProperty(obj, name, {
+			enumerable: true,
+			configurable: true,
+			get: getFunc,
+			set: setFunc
+		});
+	}
+
+	/**
+	 * Creates a property with default configuration (writable, enumerable, configurable) and default getter/setter.
+	 *
+	 * @param {object} obj The object to create the property on.
+	 * @param {string} name The name of the property
+	 */
+	GeneralUtils.defineStandardProperty = function (obj, name) {
+
+		var getFunc = function () { return this["_" + name]; }
+		var setFunc = function (v) { this["_" + name] = v; }
+
+		GeneralUtils.definePropertyWithDefaultConfig(obj, name, getFunc, setFunc);
+	}
 
     module.exports = GeneralUtils;
 }());